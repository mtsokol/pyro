--- conflicted
+++ resolved
@@ -300,11 +300,7 @@
 
 
 if __name__ == "__main__":
-<<<<<<< HEAD
-    assert pyro.__version__.startswith('1.5.2')
-=======
     assert pyro.__version__.startswith('1.6.0')
->>>>>>> a106882e
     parser = argparse.ArgumentParser(
         description="Compartmental epidemiology modeling using HMC")
     parser.add_argument("-p", "--population", default=1000, type=float)
