# Copyright Contributors to the Pyro project.
# SPDX-License-Identifier: Apache-2.0

import argparse
import logging

import torch

import pyro
from pyro.contrib.epidemiology.models import RegionalSIRModel

logging.basicConfig(format='%(message)s', level=logging.INFO)


def Model(args, data):
    assert 0 <= args.coupling <= 1, args.coupling
    population = torch.full((args.num_regions,), float(args.population))
    coupling = torch.eye(args.num_regions).clamp(min=args.coupling)
    return RegionalSIRModel(population, coupling, args.recovery_time, data)


def generate_data(args):
    extended_data = [None] * (args.duration + args.forecast)
    model = Model(args, extended_data)
    logging.info("Simulating from a {}".format(type(model).__name__))
    for attempt in range(100):
        samples = model.generate({"R0": args.basic_reproduction_number,
                                  "rho_c1": 10 * args.response_rate,
                                  "rho_c0": 10 * (1 - args.response_rate)})
        obs = samples["obs"][:args.duration]
        S2I = samples["S2I"]

        obs_sum = int(obs.sum())
        S2I_sum = int(S2I[:args.duration].sum())
        if obs_sum >= args.min_observations:
            logging.info("Observed {:d}/{:d} infections:\n{}".format(
                obs_sum, S2I_sum, " ".join(str(int(x)) for x in obs[:, 0])))
            return {"S2I": S2I, "obs": obs}

    raise ValueError("Failed to generate {} observations. Try increasing "
                     "--population or decreasing --min-observations"
                     .format(args.min_observations))


def infer_mcmc(args, model):
    energies = []

    def hook_fn(kernel, *unused):
        e = float(kernel._potential_energy_last)
        energies.append(e)
        if args.verbose:
            logging.info("potential = {:0.6g}".format(e))

    mcmc = model.fit_mcmc(heuristic_num_particles=args.smc_particles,
                          heuristic_ess_threshold=args.ess_threshold,
                          warmup_steps=args.warmup_steps,
                          num_samples=args.num_samples,
                          max_tree_depth=args.max_tree_depth,
                          num_quant_bins=args.num_bins,
                          haar=args.haar,
                          haar_full_mass=args.haar_full_mass,
                          jit_compile=args.jit,
                          hook_fn=hook_fn)

    mcmc.summary()
    if args.plot:
        import matplotlib.pyplot as plt
        plt.figure(figsize=(6, 3))
        plt.plot(energies)
        plt.xlabel("MCMC step")
        plt.ylabel("potential energy")
        plt.title("MCMC energy trace")
        plt.tight_layout()


def infer_svi(args, model):
    losses = model.fit_svi(heuristic_num_particles=args.smc_particles,
                           heuristic_ess_threshold=args.ess_threshold,
                           num_samples=args.num_samples,
                           num_steps=args.svi_steps,
                           num_particles=args.svi_particles,
                           haar=args.haar,
                           jit=args.jit)

    if args.plot:
        import matplotlib.pyplot as plt
        plt.figure(figsize=(6, 3))
        plt.plot(losses)
        plt.xlabel("SVI step")
        plt.ylabel("loss")
        plt.title("SVI Convergence")
        plt.tight_layout()


def predict(args, model, truth):
    samples = model.predict(forecast=args.forecast)
    S2I = samples["S2I"]
    median = S2I.median(dim=0).values
    lines = ["Median prediction of new infections (starting on day 0):"]
    for r in range(args.num_regions):
        lines.append("Region {}: {}".format(r, " ".join(map(str, map(int, median[:, r])))))
    logging.info("\n".join(lines))

    # Optionally plot the latent and forecasted series of new infections.
    if args.plot:
        import matplotlib.pyplot as plt
        fig, axes = plt.subplots(args.num_regions, sharex=True,
                                 figsize=(6, 1 + args.num_regions))
        time = torch.arange(args.duration + args.forecast)
        p05 = S2I.kthvalue(int(round(0.5 + 0.05 * args.num_samples)), dim=0).values
        p95 = S2I.kthvalue(int(round(0.5 + 0.95 * args.num_samples)), dim=0).values
        for r, ax in enumerate(axes):
            ax.fill_between(time, p05[:, r], p95[:, r], color="red", alpha=0.3, label="90% CI")
            ax.plot(time, median[:, r], "r-", label="median")
            ax.plot(time[:args.duration], model.data[:, r], "k.", label="observed")
            ax.plot(time, truth[:, r], "k--", label="truth")
            ax.axvline(args.duration - 0.5, color="gray", lw=1)
            ax.set_xlim(0, len(time) - 1)
            ax.set_ylim(0, None)
        axes[0].set_title("New infections among {} regions each of size {}"
                          .format(args.num_regions, args.population))
        axes[args.num_regions // 2].set_ylabel("inf./day")
        axes[-1].set_xlabel("day after first infection")
        axes[-1].legend(loc="upper left")
        plt.tight_layout()
        plt.subplots_adjust(hspace=0)


def main(args):
    pyro.set_rng_seed(args.rng_seed)

    # Generate data.
    dataset = generate_data(args)
    obs = dataset["obs"]

    # Run inference.
    model = Model(args, obs)
    infer = {"mcmc": infer_mcmc, "svi": infer_svi}[args.infer]
    infer(args, model)

    # Predict latent time series.
    predict(args, model, truth=dataset["S2I"])


if __name__ == "__main__":
<<<<<<< HEAD
    assert pyro.__version__.startswith('1.5.2')
=======
    assert pyro.__version__.startswith('1.6.0')
>>>>>>> a106882e
    parser = argparse.ArgumentParser(
        description="Regional compartmental epidemiology modeling using HMC")
    parser.add_argument("-p", "--population", default=1000, type=int)
    parser.add_argument("-r", "--num-regions", default=2, type=int)
    parser.add_argument("-c", "--coupling", default=0.1, type=float)
    parser.add_argument("-m", "--min-observations", default=3, type=int)
    parser.add_argument("-d", "--duration", default=20, type=int)
    parser.add_argument("-f", "--forecast", default=10, type=int)
    parser.add_argument("-R0", "--basic-reproduction-number", default=1.5, type=float)
    parser.add_argument("-tau", "--recovery-time", default=7.0, type=float)
    parser.add_argument("-rho", "--response-rate", default=0.5, type=float)
    parser.add_argument("--infer", default="mcmc")
    parser.add_argument("--mcmc", action="store_const", const="mcmc", dest="infer")
    parser.add_argument("--svi", action="store_const", const="svi", dest="infer")
    parser.add_argument("--haar", action="store_true")
    parser.add_argument("-hfm", "--haar-full-mass", default=0, type=int)
    parser.add_argument("-n", "--num-samples", default=200, type=int)
    parser.add_argument("-np", "--smc-particles", default=1024, type=int)
    parser.add_argument("-ss", "--svi-steps", default=5000, type=int)
    parser.add_argument("-sp", "--svi-particles", default=32, type=int)
    parser.add_argument("-ess", "--ess-threshold", default=0.5, type=float)
    parser.add_argument("-w", "--warmup-steps", type=int)
    parser.add_argument("-t", "--max-tree-depth", default=5, type=int)
    parser.add_argument("-nb", "--num-bins", default=1, type=int)
    parser.add_argument("--double", action="store_true", default=True)
    parser.add_argument("--single", action="store_false", dest="double")
    parser.add_argument("--rng-seed", default=0, type=int)
    parser.add_argument("--cuda", action="store_true")
    parser.add_argument("--jit", action="store_true", default=True)
    parser.add_argument("--nojit", action="store_false", dest="jit")
    parser.add_argument("--verbose", action="store_true")
    parser.add_argument("--plot", action="store_true")
    args = parser.parse_args()

    if args.warmup_steps is None:
        args.warmup_steps = args.num_samples
    if args.double:
        if args.cuda:
            torch.set_default_tensor_type(torch.cuda.DoubleTensor)
        else:
            torch.set_default_dtype(torch.float64)
    elif args.cuda:
        torch.set_default_tensor_type(torch.cuda.FloatTensor)

    main(args)

    if args.plot:
        import matplotlib.pyplot as plt
        plt.show()<|MERGE_RESOLUTION|>--- conflicted
+++ resolved
@@ -143,11 +143,7 @@
 
 
 if __name__ == "__main__":
-<<<<<<< HEAD
-    assert pyro.__version__.startswith('1.5.2')
-=======
     assert pyro.__version__.startswith('1.6.0')
->>>>>>> a106882e
     parser = argparse.ArgumentParser(
         description="Regional compartmental epidemiology modeling using HMC")
     parser.add_argument("-p", "--population", default=1000, type=int)
