# Copyright (c) 2017-2019 Uber Technologies, Inc.
# SPDX-License-Identifier: Apache-2.0

"""
Interpreting generic statements with RSA models of pragmatics.

Taken from:
[0] http://forestdb.org/models/generics.html
[1] https://gscontras.github.io/probLang/chapters/07-generics.html
"""

import argparse
import collections
import numbers

import torch
from search_inference import HashingMarginal, Search, memoize

import pyro
import pyro.distributions as dist
import pyro.poutine as poutine

torch.set_default_dtype(torch.float64)  # double precision for numerical stability


def Marginal(fn):
    return memoize(lambda *args: HashingMarginal(Search(fn).run(*args)))


#######################
# models
#######################

# hashable params
Params = collections.namedtuple("Params", ["theta", "gamma", "delta"])


def discretize_beta_pdf(bins, gamma, delta):
    """
    discretized version of the Beta pdf used for approximately integrating via Search
    """
    shape_alpha = gamma * delta
    shape_beta = (1.-gamma) * delta
    return torch.tensor(
        list(map(lambda x: (x ** (shape_alpha-1)) * ((1.-x)**(shape_beta-1)), bins)))


@Marginal
def structured_prior_model(params):
    propertyIsPresent = pyro.sample("propertyIsPresent",
                                    dist.Bernoulli(params.theta)).item() == 1
    if propertyIsPresent:
        # approximately integrate over a beta by enumerating over bins
        beta_bins = [0.01, 0.1, 0.2, 0.3, 0.4, 0.5, 0.6, 0.7, 0.8, 0.9, 0.99]
        ix = pyro.sample("bin", dist.Categorical(
            probs=discretize_beta_pdf(beta_bins, params.gamma, params.delta)))
        return beta_bins[ix]
    else:
        return 0


def threshold_prior():
    threshold_bins = [0., 0.1, 0.2, 0.3, 0.4, 0.5, 0.6, 0.7, 0.8, 0.9]
    ix = pyro.sample("threshold", dist.Categorical(logits=torch.zeros(len(threshold_bins))))
    return threshold_bins[ix]


def utterance_prior():
    utterances = ["generic is true", "mu"]
    ix = pyro.sample("utterance", dist.Categorical(logits=torch.zeros(len(utterances))))
    return utterances[ix]


def meaning(utterance, state, threshold):
    if isinstance(utterance, numbers.Number):
        return state == utterance
    if utterance == "generic is true":
        return state > threshold
    if utterance == "generic is false":
        return state <= threshold
    if utterance == "mu":
        return True
    if utterance == "some":
        return state > 0
    if utterance == "most":
        return state >= 0.5
    if utterance == "all":
        return state >= 0.99
    return True


@Marginal
def listener0(utterance, threshold, prior):
    state = pyro.sample("state", prior)
    m = meaning(utterance, state, threshold)
    pyro.factor("listener0_true", 0. if m else -99999.)
    return state


@Marginal
def speaker1(state, threshold, prior):
    s1Optimality = 5.
    utterance = utterance_prior()
    L0 = listener0(utterance, threshold, prior)
    with poutine.scale(scale=torch.tensor(s1Optimality)):
        pyro.sample("L0_score", L0, obs=state)
    return utterance


@Marginal
def listener1(utterance, prior):
    state = pyro.sample("state", prior)
    threshold = threshold_prior()
    S1 = speaker1(state, threshold, prior)
    pyro.sample("S1_score", S1, obs=utterance)
    return state


@Marginal
def speaker2(prevalence, prior):
    utterance = utterance_prior()
    wL1 = listener1(utterance, prior)
    pyro.sample("wL1_score", wL1, obs=prevalence)
    return utterance


def main(args):
    hasWingsERP = structured_prior_model(Params(theta=0.5, gamma=0.99, delta=10.))
    laysEggsERP = structured_prior_model(Params(theta=0.5, gamma=0.5, delta=10.))
    carriesMalariaERP = structured_prior_model(Params(theta=0.1, gamma=0.01, delta=2.))
    areFemaleERP = structured_prior_model(Params(theta=0.99, gamma=0.5, delta=50.))

    # listener interpretation of generics
    wingsPosterior = listener1("generic is true", hasWingsERP)
    malariaPosterior = listener1("generic is true", carriesMalariaERP)
    eggsPosterior = listener1("generic is true", laysEggsERP)
    femalePosterior = listener1("generic is true", areFemaleERP)
    listeners = {"wings": wingsPosterior, "malaria": malariaPosterior,
                 "eggs": eggsPosterior, "female": femalePosterior}

    for name, listener in listeners.items():
        for elt in listener.enumerate_support():
            print(name, elt, listener.log_prob(elt).exp().item())

    # truth judgments
    malariaSpeaker = speaker2(0.1, carriesMalariaERP)
    eggSpeaker = speaker2(0.6, laysEggsERP)
    femaleSpeaker = speaker2(0.5, areFemaleERP)
    lionSpeaker = speaker2(0.01, laysEggsERP)
    speakers = {"malaria": malariaSpeaker, "egg": eggSpeaker,
                "female": femaleSpeaker, "lion": lionSpeaker}

    for name, speaker in speakers.items():
        for elt in speaker.enumerate_support():
            print(name, elt, speaker.log_prob(elt).exp().item())


if __name__ == "__main__":
<<<<<<< HEAD
    assert pyro.__version__.startswith('1.5.2')
=======
    assert pyro.__version__.startswith('1.6.0')
>>>>>>> a106882e
    parser = argparse.ArgumentParser(description="parse args")
    parser.add_argument('-n', '--num-samples', default=10, type=int)
    args = parser.parse_args()
    main(args)<|MERGE_RESOLUTION|>--- conflicted
+++ resolved
@@ -156,11 +156,7 @@
 
 
 if __name__ == "__main__":
-<<<<<<< HEAD
-    assert pyro.__version__.startswith('1.5.2')
-=======
     assert pyro.__version__.startswith('1.6.0')
->>>>>>> a106882e
     parser = argparse.ArgumentParser(description="parse args")
     parser.add_argument('-n', '--num-samples', default=10, type=int)
     args = parser.parse_args()
