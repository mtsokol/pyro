--- conflicted
+++ resolved
@@ -41,11 +41,7 @@
 
 
 if __name__ == '__main__':
-<<<<<<< HEAD
-    assert pyro.__version__.startswith('1.5.2')
-=======
     assert pyro.__version__.startswith('1.6.0')
->>>>>>> a106882e
     parser = argparse.ArgumentParser(description='Eight Schools MCMC')
     parser.add_argument('--num-samples', type=int, default=1000,
                         help='number of MCMC samples (default: 1000)')
