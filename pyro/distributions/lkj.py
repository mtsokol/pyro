--- conflicted
+++ resolved
@@ -4,16 +4,12 @@
 import math
 
 import torch
-from torch.distributions import constraints
 
-<<<<<<< HEAD
-from pyro.distributions.torch import Beta
-=======
-from pyro.distributions.constraints import corr_cholesky_constraint, corr_matrix
 from pyro.distributions.torch import Beta, TransformedDistribution
->>>>>>> 6dec3d26
 from pyro.distributions.torch_distribution import TorchDistribution
 from pyro.distributions.transforms.cholesky import CorrMatrixCholeskyTransform, _vector_to_l_cholesky
+
+from . import constraints
 
 
 # TODO: Modify class to support more than one eta value at a time?
@@ -143,7 +139,7 @@
     Daniel Lewandowski, Dorota Kurowicka, Harry Joe
     """
     arg_constraints = {'concentration': constraints.positive}
-    support = corr_matrix
+    support = constraints.corr_matrix
 
     def __init__(self, dim, concentration=1., validate_args=None):
         # TODO: use upstream LKJCholesky distribution
