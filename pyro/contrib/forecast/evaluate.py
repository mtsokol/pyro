# Copyright Contributors to the Pyro project.
# SPDX-License-Identifier: Apache-2.0

import logging
from timeit import default_timer

import torch

import pyro
from pyro.ops.stats import crps_empirical

from .forecaster import Forecaster

logger = logging.getLogger(__name__)


@torch.no_grad()
def eval_mae_fine(pred, truth):
    pred = pred.median(0).values  # test_window  obs_dim
    return (pred - truth).abs().cpu()


@torch.no_grad()
def eval_crps_fine(pred, truth):
    return crps_empirical(pred, truth).cpu()


@torch.no_grad()
def eval_mae(pred, truth):
    """
    Evaluate mean absolute error, using sample median as point estimate.

    :param torch.Tensor pred: Forecasted samples.
    :param torch.Tensor truth: Ground truth.
    :rtype: float
    """
    pred = pred.median(0).values
    return (pred - truth).abs().mean().cpu().item()


@torch.no_grad()
def eval_rmse(pred, truth):
    """
    Evaluate root mean squared error, using sample mean as point estimate.

    :param torch.Tensor pred: Forecasted samples.
    :param torch.Tensor truth: Ground truth.
    :rtype: float
    """
    pred = pred.mean(0)
    error = pred - truth
    return (error * error).mean().cpu().item() ** 0.5


@torch.no_grad()
def eval_crps(pred, truth):
    """
    Evaluate continuous ranked probability score, averaged over all data
    elements.

    **References**

    [1] Tilmann Gneiting, Adrian E. Raftery (2007)
        `Strictly Proper Scoring Rules, Prediction, and Estimation`
        https://www.stat.washington.edu/raftery/Research/PDF/Gneiting2007jasa.pdf

    :param torch.Tensor pred: Forecasted samples.
    :param torch.Tensor truth: Ground truth.
    :rtype: float
    """
    return crps_empirical(pred, truth).mean().cpu().item()


DEFAULT_METRICS = {
    "mae": eval_mae,
    "mae_fine": eval_mae_fine,
    "rmse": eval_rmse,
    "crps": eval_crps,
    "crps_fine": eval_crps_fine,
}


def backtest(data, covariates, model_fn, *,
             forecaster_fn=Forecaster,
             metrics=None,
             transform=None,
             train_window=None,
             min_train_window=1,
             test_window=None,
             min_test_window=1,
             stride=1,
             seed=1234567890,
             num_samples=100,
             batch_size=None,
             forecaster_options={}):
    """
    Backtest a forecasting model on a moving window of (train,test) data.

    :param data: A tensor dataset with time dimension -2.
    :type data: ~torch.Tensor
    :param covariates: A tensor of covariates with time dimension -2.
        For models not using covariates, pass a shaped empty tensor
        ``torch.empty(duration, 0)``.
    :type covariates: ~torch.Tensor
    :param callable model_fn: Function that returns an
        :class:`~pyro.contrib.forecast.forecaster.ForecastingModel` object.
    :param callable forecaster_fn: Function that returns a forecaster object
        (for example, :class:`~pyro.contrib.forecast.forecaster.Forecaster`
        or :class:`~pyro.contrib.forecast.forecaster.HMCForecaster`)
        given arguments model, training data, training covariates and
        keyword arguments defined in `forecaster_options`.
    :param dict metrics: A dictionary mapping metric name to metric function.
        The metric function should input a forecast ``pred`` and ground
        ``truth`` and can output anything, often a number. Example metrics
        include: :func:`eval_mae`, :func:`eval_rmse`, and :func:`eval_crps`.
    :param callable transform: An optional transform to apply before computing
        metrics. If provided this will be applied as
        ``pred, truth = transform(pred, truth)``.
    :param int train_window: Size of the training window. Be default trains
        from beginning of data. This must be None if forecaster is
        :class:`~pyro.contrib.forecast.forecaster.Forecaster` and
        ``forecaster_options["warm_start"]`` is true.
    :param int min_train_window: If ``train_window`` is None, this specifies
        the min training window size. Defaults to 1.
    :param int test_window: Size of the test window. By default forecasts to
        end of data.
    :param int min_test_window: If ``test_window`` is None, this specifies
        the min test window size. Defaults to 1.
    :param int stride: Optional stride for test/train split. Defaults to 1.
    :param int seed: Random number seed.
    :param int num_samples: Number of samples for forecast. Defaults to 100.
    :param int batch_size: Batch size for forecast sampling. Defaults to
        ``num_samples``.
    :param forecaster_options: Options dict to pass to forecaster, or callable
        inputting time window ``t0,t1,t2`` and returning such a dict. See
        :class:`~pyro.contrib.forecaster.Forecaster` for details.
    :type forecaster_options: dict or callable

    :returns: A list of dictionaries of evaluation data. Caller is responsible
        for aggregating the per-window metrics. Dictionary keys include: train
        begin time "t0", train/test split time "t1", test end  time "t2",
        "seed", "num_samples", "train_walltime", "test_walltime", and one key
        for each metric.
    :rtype: list
    """
    assert data.size(-2) == covariates.size(-2)
    assert isinstance(min_train_window, int) and min_train_window >= 1
    assert isinstance(min_test_window, int) and min_test_window >= 1
    if metrics is None:
        metrics = DEFAULT_METRICS
    assert metrics, "no metrics specified"

    if callable(forecaster_options):
        forecaster_options_fn = forecaster_options
    else:
        def forecaster_options_fn(*args, **kwargs):
            return forecaster_options
    if train_window is not None and forecaster_options_fn().get("warm_start"):
        raise ValueError("Cannot warm start with moving training window; "
                         "either set warm_start=False or train_window=None")

    duration = data.size(-2)
    if test_window is None:
        stop = duration - min_test_window + 1
    else:
        stop = duration - test_window + 1
    if train_window is None:
        start = min_train_window
    else:
        start = train_window

    pyro.clear_param_store()
    results = []
    for t1 in range(start, stop, stride):
        t0 = 0 if train_window is None else t1 - train_window
        t2 = duration if test_window is None else t1 + test_window
        assert 0 <= t0 < t1 < t2 <= duration
        logger.info("Training on window [{t0}:{t1}], testing on window [{t1}:{t2}]"
                    .format(t0=t0, t1=t1, t2=t2))

        # Train a forecaster on the training window.
        pyro.set_rng_seed(seed)
        forecaster_options = forecaster_options_fn(t0=t0, t1=t1, t2=t2)
        if not forecaster_options.get("warm_start"):
            pyro.clear_param_store()
        train_data = data[..., t0:t1, :]
        train_covariates = covariates[..., t0:t1, :]
        start_time = default_timer()
        model = model_fn()
        forecaster = forecaster_fn(model, train_data, train_covariates,
                                   **forecaster_options)
        train_walltime = default_timer() - start_time

        # Forecast forward to testing window.
        test_covariates = covariates[..., t0:t2, :]
        start_time = default_timer()
        pred = forecaster(train_data, test_covariates, num_samples=num_samples,
                          batch_size=batch_size)
        test_walltime = default_timer() - start_time
        truth = data[..., t1:t2, :]

        forecaster_samples = None if isinstance(forecaster, Forecaster) else forecaster._samples

        # We aggressively garbage collect because Monte Carlo forecast are memory intensive.
        del forecaster

        # Evaluate the forecasts.
        if transform is not None:
            pred, truth = transform(pred, truth)
        result = {
            "t0": t0,
            "t1": t1,
            "t2": t2,
            "seed": seed,
            "num_samples": num_samples,
<<<<<<< HEAD
            "pred": pred.clone(),
            "samples": forecaster_samples
=======
            "train_walltime": train_walltime,
            "test_walltime": test_walltime,
            "params": {},
>>>>>>> 7e200311
        }
        results.append(result)
        for name, fn in metrics.items():
            result[name] = fn(pred, truth)
        for name, value in pyro.get_param_store().items():
            if value.numel() == 1:
                value = value.cpu().item()
                result["params"][name] = value
        for dct in (result, result["params"]):
            for key, value in sorted(dct.items()):
                if isinstance(value, (int, float)):
                    logger.debug("{} = {:0.6g}".format(key, value))

        del pred

    return results<|MERGE_RESOLUTION|>--- conflicted
+++ resolved
@@ -213,14 +213,11 @@
             "t2": t2,
             "seed": seed,
             "num_samples": num_samples,
-<<<<<<< HEAD
             "pred": pred.clone(),
-            "samples": forecaster_samples
-=======
+            "samples": forecaster_samples,
             "train_walltime": train_walltime,
             "test_walltime": test_walltime,
             "params": {},
->>>>>>> 7e200311
         }
         results.append(result)
         for name, fn in metrics.items():
