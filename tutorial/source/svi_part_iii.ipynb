--- conflicted
+++ resolved
@@ -283,13 +283,7 @@
     "from pyro.infer import SVI, TraceGraph_ELBO\n",
     "import sys\n",
     "\n",
-<<<<<<< HEAD
-    "# enable validation (e.g. validate parameters of distributions)\n",
-    "assert pyro.__version__.startswith('1.5.2')\n",
-    "pyro.enable_validation(True)\n",
-=======
     "assert pyro.__version__.startswith('1.6.0')\n",
->>>>>>> a106882e
     "\n",
     "# this is for running the notebook in our testing framework\n",
     "smoke_test = ('CI' in os.environ)\n",
